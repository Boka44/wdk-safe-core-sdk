--- conflicted
+++ resolved
@@ -32,13 +32,7 @@
   ],
   "homepage": "https://github.com/safe-global/safe-core-sdk#readme",
   "devDependencies": {
-<<<<<<< HEAD
-    "@nomiclabs/hardhat-ethers": "^2.1.1",
-=======
-    "@gnosis.pm/safe-contracts-v1.2.0": "npm:@gnosis.pm/safe-contracts@1.2.0",
-    "@gnosis.pm/safe-contracts-v1.3.0": "npm:@gnosis.pm/safe-contracts@1.3.0",
     "@nomiclabs/hardhat-ethers": "^2.2.1",
->>>>>>> c8635488
     "@nomiclabs/hardhat-waffle": "^2.0.3",
     "@typechain/ethers-v5": "^10.1.1",
     "@types/node": "^18.11.9",
