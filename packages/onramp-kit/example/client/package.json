--- conflicted
+++ resolved
@@ -10,24 +10,12 @@
   "dependencies": {
     "@emotion/react": "^11.11.1",
     "@emotion/styled": "^11.11.0",
-<<<<<<< HEAD
-    "@monerium/sdk": "^2.5.2",
-    "@mui/material": "^5.14.0",
-    "@safe-global/safe-react-components": "^2.0.5",
-    "@web3auth/modal": "^4.3.1",
-    "@web3auth/openlogin-adapter": "^4.3.0",
-    "ethers": "^6.7.1",
-=======
     "@monerium/sdk": "^2.6.5",
     "@mui/material": "^5.14.17",
-    "@safe-global/api-kit": "^1.3.1",
-    "@safe-global/auth-kit": "^1.2.1",
-    "@safe-global/protocol-kit": "^1.3.0",
     "@safe-global/safe-react-components": "^2.0.5",
     "@web3auth/modal": "^4.6.2",
     "@web3auth/openlogin-adapter": "^4.6.0",
-    "ethers": "^5.7.2",
->>>>>>> 9b282e17
+    "ethers": "^6.7.1",
     "react": "^18.2.0",
     "react-dom": "^18.2.0",
     "react-router-dom": "^6.18.0"
