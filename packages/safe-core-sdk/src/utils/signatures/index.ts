--- conflicted
+++ resolved
@@ -14,37 +14,7 @@
   return new EthSignSignature(ownerAddress, signature)
 }
 
-<<<<<<< HEAD
-export async function generateSignature(
-  ethAdapter: EthAdapter,
-  hash: string
-): Promise<EthSignSignature> {
-  const signerAddress = await ethAdapter.getSignerAddress()
-  let signature = await ethAdapter.signMessage(hash, signerAddress)
-  const hasPrefix = isTxHashSignedWithPrefix(hash, signature, signerAddress)
-  let signatureV = parseInt(signature.slice(-2), 16)
-  switch (signatureV) {
-    case 0:
-    case 1:
-      signatureV += 31
-      break
-    case 27:
-    case 28:
-      if (hasPrefix) {
-        signatureV += 4
-      }
-      break
-    default:
-      throw new Error('Invalid signature')
-  }
-  signature = signature.slice(0, -2) + signatureV.toString(16)
-  return new EthSignSignature(signerAddress, signature)
-}
-
-function isTxHashSignedWithPrefix(
-=======
 export function isTxHashSignedWithPrefix(
->>>>>>> b6f6b200
   txHash: string,
   signature: string,
   ownerAddress: string
@@ -88,13 +58,11 @@
 }
 
 export async function generateSignature(
-  ethers: any,
-  signer: Signer,
+  ethAdapter: EthAdapter,
   hash: string
 ): Promise<EthSignSignature> {
-  const signerAddress = await signer.getAddress()
-  const messageArray = ethers.utils.arrayify(hash)
-  let signature = await signer.signMessage(messageArray)
+  const signerAddress = await ethAdapter.getSignerAddress()
+  let signature = await ethAdapter.signMessage(hash, signerAddress)
   const hasPrefix = isTxHashSignedWithPrefix(hash, signature, signerAddress)
   signature = adjustVInSignature(signature, hasPrefix)
   return new EthSignSignature(signerAddress, signature)
