--- conflicted
+++ resolved
@@ -22,20 +22,12 @@
   isAddress(address: string): boolean
   getBalance(address: string): Promise<BigNumber>
   getChainId(): Promise<number>
-<<<<<<< HEAD
-  getContract(address: string, abi: Abi): any
+  getContract(address: string, abi: AbiItem[]): any
   getSafeContract(safeAddress: string): Promise<GnosisSafeContract>
   getMultiSendContract(multiSendAddress: string): Promise<MultiSendContract>
   getGnosisSafeProxyFactoryContract(
     proxyFactoryAddress: string
   ): Promise<GnosisSafeProxyFactoryContract>
-=======
-  getSafeContracts(
-    safeAddress: string,
-    contracts: ContractNetworkConfig
-  ): Promise<GnosisSafeContracts>
-  getContract(address: string, abi: AbiItem[]): any
->>>>>>> f1743a10
   getContractCode(address: string): Promise<string>
   getTransaction(transactionHash: string): Promise<any>
   getSignerAddress(): Promise<string>
