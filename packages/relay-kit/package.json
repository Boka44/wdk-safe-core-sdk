{
  "name": "@safe-global/relay-kit",
  "version": "3.1.1",
  "description": "SDK for Safe Smart Accounts with support for ERC-4337 and Relay",
  "main": "dist/src/index.js",
  "typings": "dist/src/index.d.ts",
  "keywords": [
    "Ethereum",
    "Wallet",
    "Safe",
    "Smart Account",
    "Account Abstraction",
    "SDK",
    "Relay",
    "4337"
  ],
  "scripts": {
    "test": "jest src --coverage",
    "format:check": "prettier --check \"*/**/*.{js,json,md,ts}\"",
    "format": "prettier --write \"*/**/*.{js,json,md,ts}\"",
    "unbuild": "rimraf dist .nyc_output cache",
    "build": "yarn unbuild && tsc -p tsconfig.build.json && tsc-alias -p tsconfig.build.json"
  },
  "repository": {
    "type": "git",
    "url": "git+https://github.com/safe-global/safe-core-sdk.git"
  },
  "author": "Safe (https://safe.global)",
  "license": "MIT",
  "bugs": {
    "url": "https://github.com/safe-global/safe-core-sdk/issues"
  },
  "files": [
    "dist"
  ],
  "homepage": "https://github.com/safe-global/safe-core-sdk#readme",
  "publishConfig": {
    "access": "public"
  },
  "dependencies": {
    "@gelatonetwork/relay-sdk": "^5.5.0",
<<<<<<< HEAD
    "@safe-global/protocol-kit": "^4.1.1",
    "@safe-global/safe-core-sdk-types": "^5.1.0",
=======
    "@safe-global/protocol-kit": "^4.1.0",
    "@safe-global/types-kit": "^1.0.0",
>>>>>>> 27c7a457
    "@safe-global/safe-modules-deployments": "^2.2.1",
    "viem": "^2.21.8"
  }
}<|MERGE_RESOLUTION|>--- conflicted
+++ resolved
@@ -39,13 +39,8 @@
   },
   "dependencies": {
     "@gelatonetwork/relay-sdk": "^5.5.0",
-<<<<<<< HEAD
     "@safe-global/protocol-kit": "^4.1.1",
-    "@safe-global/safe-core-sdk-types": "^5.1.0",
-=======
-    "@safe-global/protocol-kit": "^4.1.0",
     "@safe-global/types-kit": "^1.0.0",
->>>>>>> 27c7a457
     "@safe-global/safe-modules-deployments": "^2.2.1",
     "viem": "^2.21.8"
   }
