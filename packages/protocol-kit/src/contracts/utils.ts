--- conflicted
+++ resolved
@@ -1,10 +1,5 @@
-<<<<<<< HEAD
 import { isAddress, zeroPadValue } from 'ethers'
-=======
-import { isAddress } from '@ethersproject/address'
-import { BigNumber } from '@ethersproject/bignumber'
 import { keccak_256 } from '@noble/hashes/sha3'
->>>>>>> 9b282e17
 import { DEFAULT_SAFE_VERSION } from '@safe-global/protocol-kit/contracts/config'
 import { EMPTY_DATA, ZERO_ADDRESS } from '@safe-global/protocol-kit/utils/constants'
 import { createMemoizedFunction } from '@safe-global/protocol-kit/utils/memoized'
@@ -163,10 +158,10 @@
  * Provides a chain-specific default salt nonce for generating unique addresses
  * for the same Safe configuration across different chains.
  *
- * @param {number} chainId - The chain ID associated with the chain.
+ * @param {bigint} chainId - The chain ID associated with the chain.
  * @returns {string} The chain-specific salt nonce in hexadecimal format.
  */
-export function getChainSpecificDefaultSaltNonce(chainId: number): string {
+export function getChainSpecificDefaultSaltNonce(chainId: bigint): string {
   return `0x${Buffer.from(keccak_256(PREDETERMINED_SALT_NONCE + chainId)).toString('hex')}`
 }
 
@@ -224,8 +219,6 @@
 
   const input = ethAdapter.encodeParameters(['address'], [await safeContract.getAddress()])
 
-<<<<<<< HEAD
-  const chainId = await ethAdapter.getChainId()
   const from = await safeProxyFactoryContract.getAddress()
 
   // On the zkSync Era chain, the counterfactual deployment address is calculated differently
@@ -234,18 +227,6 @@
     const proxyAddress = zkSyncEraCreate2Address(from, safeVersion, salt, input)
 
     return ethAdapter.getChecksummedAddress(proxyAddress)
-=======
-  // zkSync Era counterfactual deployment is calculated differently
-  // https://era.zksync.io/docs/reference/architecture/differences-with-ethereum.html#create-create2
-  if ([ZKSYNC_MAINNET, ZKSYNC_TESTNET].includes(chainId)) {
-    const bytecodeHash = ZKSYNC_SAFE_PROXY_DEPLOYED_BYTECODE[safeVersion].deployedBytecodeHash
-    return zkSyncUtils.create2Address(
-      safeProxyFactoryContract.getAddress(),
-      bytecodeHash,
-      salt,
-      input
-    )
->>>>>>> 9b282e17
   }
 
   const constructorData = toBuffer(input).toString('hex')
