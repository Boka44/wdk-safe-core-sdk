--- conflicted
+++ resolved
@@ -14,17 +14,10 @@
 class EthersSafe implements Safe {
   #contract: any
   #ethers: any
-<<<<<<< HEAD
+  #ownerManager!: OwnerManager
+  #moduleManager!: ModuleManager
   #provider!: Provider
   #signer?: Signer
-
-  private constructor() {}
-=======
-  #ownerManager: OwnerManager
-  #moduleManager: ModuleManager
-  #provider: Provider
-  #signer?: Wallet
->>>>>>> 53f27faf
 
   /**
    * Creates an instance of the Safe Core SDK.
@@ -59,19 +52,10 @@
     providerOrSigner?: Provider | Signer
   ): Promise<void> {
     const currentProviderOrSigner = providerOrSigner || (ethers.getDefaultProvider() as Provider)
-<<<<<<< HEAD
     if (Signer.isSigner(currentProviderOrSigner)) {
       if (!currentProviderOrSigner.provider) {
         throw new Error('Signer must be connected to a provider')
       }
-=======
-    this.#ethers = ethers
-    this.#contract = new this.#ethers.Contract(safeAddress, SafeAbi, currentProviderOrSigner)
-    this.#ownerManager = new OwnerManager(this.#ethers, this.#contract)
-    this.#moduleManager = new ModuleManager(this.#ethers, this.#contract)
-    if (Wallet.isSigner(currentProviderOrSigner)) {
-      this.#signer = currentProviderOrSigner
->>>>>>> 53f27faf
       this.#provider = currentProviderOrSigner.provider
       this.#signer = currentProviderOrSigner
     } else {
@@ -84,6 +68,8 @@
     }
     this.#ethers = ethers
     this.#contract = new this.#ethers.Contract(safeAddress, SafeAbi, currentProviderOrSigner)
+    this.#ownerManager = new OwnerManager(this.#ethers, this.#contract)
+    this.#moduleManager = new ModuleManager(this.#ethers, this.#contract)
   }
 
   /**
@@ -329,7 +315,7 @@
    * @returns The Safe transaction ready to be signed
    */
   async getEnableModuleTx(moduleAddress: string): Promise<SafeTransaction> {
-    const tx = new SafeTransaction({
+    const tx = await this.createTransaction({
       to: this.getAddress(),
       value: '0',
       data: await this.#moduleManager.encodeEnableModuleData(moduleAddress),
@@ -346,7 +332,7 @@
    * @returns The Safe transaction ready to be signed
    */
   async getDisableModuleTx(moduleAddress: string): Promise<SafeTransaction> {
-    const tx = new SafeTransaction({
+    const tx = await this.createTransaction({
       to: this.getAddress(),
       value: '0',
       data: await this.#moduleManager.encodeDisableModuleData(moduleAddress),
@@ -363,7 +349,7 @@
    * @returns The Safe transaction ready to be signed
    */
   async getAddOwnerTx(ownerAddress: string, threshold?: number): Promise<SafeTransaction> {
-    const tx = new SafeTransaction({
+    const tx = await this.createTransaction({
       to: this.getAddress(),
       value: '0',
       data: await this.#ownerManager.encodeAddOwnerWithThresholdData(ownerAddress, threshold),
@@ -380,7 +366,7 @@
    * @returns The Safe transaction ready to be signed
    */
   async getRemoveOwnerTx(ownerAddress: string, threshold?: number): Promise<SafeTransaction> {
-    const tx = new SafeTransaction({
+    const tx = await this.createTransaction({
       to: this.getAddress(),
       value: '0',
       data: await this.#ownerManager.encodeRemoveOwnerData(ownerAddress, threshold),
@@ -397,7 +383,7 @@
    * @returns The Safe transaction ready to be signed
    */
   async getSwapOwnerTx(oldOwnerAddress: string, newOwnerAddress: string): Promise<SafeTransaction> {
-    const tx = new SafeTransaction({
+    const tx = await this.createTransaction({
       to: this.getAddress(),
       value: '0',
       data: await this.#ownerManager.encodeSwapOwnerData(oldOwnerAddress, newOwnerAddress),
@@ -413,7 +399,7 @@
    * @returns The Safe transaction ready to be signed
    */
   async getChangeThresholdTx(threshold: number): Promise<SafeTransaction> {
-    const tx = new SafeTransaction({
+    const tx = await this.createTransaction({
       to: this.getAddress(),
       value: '0',
       data: await this.#ownerManager.encodeChangeThresholdData(threshold),
