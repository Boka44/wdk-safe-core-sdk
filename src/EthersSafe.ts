import { Provider } from '@ethersproject/providers'
import { BigNumber, ContractTransaction, Wallet } from 'ethers'
import { GnosisSafe } from '../typechain'
import SafeAbi from './abis/SafeAbiV1-2-0.json'
import Safe from './Safe'
import { sameString } from './utils'
import { estimateGasForTransactionCreation } from './utils/gas'
import { generatePreValidatedSignature } from './utils/signatures'
import { EthSignSignature, SafeSignature } from './utils/signatures/SafeSignature'
import { SafeTransaction } from './utils/transactions'

class EthersSafe implements Safe {
  #contract: GnosisSafe
  #ethers: any
  #provider: Provider
  #signer?: Wallet

  /**
   * Creates an instance of the Safe Core SDK.
   *
   * @param ethers - Ethers v5 library
   * @param safeAddress - The address of the Safe account to use
   * @param providerOrSigner - Ethers provider or signer. If this parameter is not passed, Ethers defaultProvider will be used.
   * @returns The Safe Core SDK instance
   */
  constructor(ethers: any, safeAddress: string, providerOrSigner?: Provider | Wallet) {
    const currentProviderOrSigner = providerOrSigner || (ethers.getDefaultProvider() as Provider)
    this.#ethers = ethers
    this.#contract = new this.#ethers.Contract(safeAddress, SafeAbi, currentProviderOrSigner)
    if (Wallet.isSigner(currentProviderOrSigner)) {
      this.#signer = currentProviderOrSigner
      this.#provider = currentProviderOrSigner.provider
      return
    }
    this.#signer = undefined
    this.#provider = currentProviderOrSigner
  }

  /**
   * Initializes the Safe Core SDK connecting the providerOrSigner to the safeAddress.
   *
   * @param providerOrSigner - Ethers provider or signer
   * @param safeAddress - The address of the Safe account to use
   */
  connect(providerOrSigner: Provider | Wallet, safeAddress?: string): EthersSafe {
    return new EthersSafe(this.#ethers, safeAddress || this.#contract.address, providerOrSigner)
  }

  /**
   * Returns the connected provider.
   *
   * @returns The connected provider
   */
  getProvider(): Provider {
    return this.#provider
  }

  /**
   * Returns the connected signer.
   *
   * @returns The connected signer
   */
  getSigner(): Wallet | undefined {
    return this.#signer
  }

  /**
   * Returns the address of the current Safe Proxy contract.
   *
   * @returns The address of the Safe Proxy contract
   */
  getAddress(): string {
    return this.#contract.address
  }

  /**
   * Returns the Safe Master Copy contract version.
   *
   * @returns The Safe Master Copy contract version
   */
  async getContractVersion(): Promise<string> {
    return this.#contract.VERSION()
  }

  /**
   * Returns the list of Safe owner accounts.
   *
   * @returns The list of owners
   */
  async getOwners(): Promise<string[]> {
    return this.#contract.getOwners()
  }

  /**
   * Returns the Safe threshold.
   *
   * @returns The Safe threshold
   */
  async getThreshold(): Promise<BigNumber> {
    return this.#contract.getThreshold()
  }

  /**
   * Returns the chainId of the connected network.
   *
   * @returns The chainId of the connected network
   */
  async getChainId(): Promise<number> {
    return (await this.#provider.getNetwork()).chainId
  }

  /**
   * Returns the ETH balance of the Safe.
   *
   * @returns The ETH balance of the Safe
   */
  async getBalance(): Promise<BigNumber> {
    return BigNumber.from(await this.#provider.getBalance(this.getAddress()))
  }

  /**
   * Returns the list of addresses of all the enabled Safe modules.
   *
   * @returns The list of addresses of all the enabled Safe modules
   */
  async getModules(): Promise<string[]> {
    return this.#contract.getModules()
  }

  /**
   * Checks if a specific Safe module is enabled for the current Safe.
   *
   * @param moduleAddress - The desired module address
   * @returns TRUE if the module is enabled
   */
  async isModuleEnabled(moduleAddress: string): Promise<boolean> {
    return this.#contract.isModuleEnabled(moduleAddress)
  }

  /**
   * Returns the transaction hash of a Safe transaction.
   *
   * @param safeTransaction - The Safe transaction
   * @returns The transaction hash of the Safe transaction
   */
  async getTransactionHash(safeTransaction: SafeTransaction): Promise<string> {
    const safeTransactionData = safeTransaction.data
    const txHash = await this.#contract.getTransactionHash(
      safeTransactionData.to,
      safeTransactionData.value,
      safeTransactionData.data,
      safeTransactionData.operation,
      safeTransactionData.safeTxGas,
      safeTransactionData.baseGas,
      safeTransactionData.gasPrice,
      safeTransactionData.gasToken,
      safeTransactionData.refundReceiver,
      safeTransactionData.nonce
    )
    return txHash
  }

  /**
   * Signs a hash using the current signer account.
   *
   * @param hash - The hash to sign
   * @returns The Safe signature
   */
  async signTransactionHash(hash: string): Promise<SafeSignature> {
    if (!this.#signer) {
      throw new Error('No signer provided')
    }
    const owners = await this.getOwners()
<<<<<<< HEAD
    if (!owners.find((owner: string) => this.#signer && sameString(owner, this.#signer.address))) {
=======
    const addressIsOwner = owners.find(
      (owner: string) => this.#signer && areAddressesEqual(owner, this.#signer.address)
    )
    if (!addressIsOwner) {
>>>>>>> 6dd3cb96
      throw new Error('Transactions can only be signed by Safe owners')
    }
    const messageArray = this.#ethers.utils.arrayify(hash)
    const signature = await this.#signer.signMessage(messageArray)
    return new EthSignSignature(this.#signer.address, signature)
  }

  /**
   * Adds the signature of the current signer to the Safe transaction object.
   *
   * @param safeTransaction - The Safe transaction to be signed
   */
  async signTransaction(safeTransaction: SafeTransaction): Promise<void> {
    const txHash = await this.getTransactionHash(safeTransaction)
    const signature = await this.signTransactionHash(txHash)
    safeTransaction.addSignature(signature)
  }

  /**
   * Approves on-chain a hash using the current signer account.
   *
   * @param hash - The hash to approve
   * @param skipOnChainApproval - TRUE to avoid the Safe transaction to be approved on-chain
   * @returns The pre-validated signature
   */
  async approveTransactionHash(
    hash: string,
    skipOnChainApproval?: boolean
  ): Promise<SafeSignature> {
    if (!this.#signer) {
      throw new Error('No signer provided')
    }
    const owners = await this.getOwners()
<<<<<<< HEAD
    if (!owners.find((owner: string) => this.#signer && sameString(owner, this.#signer.address))) {
=======
    const addressIsOwner = owners.find(
      (owner: string) => this.#signer && areAddressesEqual(owner, this.#signer.address)
    )
    if (!addressIsOwner) {
>>>>>>> 6dd3cb96
      throw new Error('Transaction hashes can only be approved by Safe owners')
    }
    if (!skipOnChainApproval) {
      await this.#contract.approveHash(hash)
    }
    return generatePreValidatedSignature(this.#signer.address)
  }

  /**
   * Returns a list of owners who have approved a specific Safe transaction.
   *
   * @param txHash - The Safe transaction hash
   * @returns The list of owners
   */
  async getOwnersWhoApprovedTx(txHash: string): Promise<string[]> {
    const owners = await this.getOwners()
    let ownersWhoApproved: string[] = []
    for (const owner of owners) {
      const approved = await this.#contract.approvedHashes(owner, txHash)
      if (approved.gt(0)) {
        ownersWhoApproved.push(owner)
      }
    }
    return ownersWhoApproved
  }

  /**
   * Executes a Safe transaction.
   *
   * @param safeTransaction - The Safe transaction to execute
   * @param options - Execution configuration options
   * @returns The Safe transaction response
   */
  async executeTransaction(
    safeTransaction: SafeTransaction,
    options?: any
  ): Promise<ContractTransaction> {
    if (!this.#signer) {
      throw new Error('No signer provided')
    }

    const txHash = await this.getTransactionHash(safeTransaction)
    const ownersWhoApprovedTx = await this.getOwnersWhoApprovedTx(txHash)
    for (const owner of ownersWhoApprovedTx) {
      safeTransaction.addSignature(generatePreValidatedSignature(owner))
    }
    const owners = await this.getOwners()
    if (owners.includes(this.#signer.address)) {
      safeTransaction.addSignature(generatePreValidatedSignature(this.#signer.address))
    }

    const threshold = await this.getThreshold()
    if (threshold.gt(safeTransaction.signatures.size)) {
      const signaturesMissing = threshold.sub(safeTransaction.signatures.size).toNumber()
      throw new Error(
        `There ${signaturesMissing > 1 ? 'are' : 'is'} ${signaturesMissing} signature${
          signaturesMissing > 1 ? 's' : ''
        } missing`
      )
    }

    let safeTxGas = safeTransaction.data.safeTxGas
    if (!safeTxGas) {
      try {
        safeTxGas = await estimateGasForTransactionCreation(
          this.#provider,
          this.#contract,
          this.getAddress(),
          safeTransaction.data.data,
          safeTransaction.data.to,
          safeTransaction.data.value,
          safeTransaction.data.operation
        )
      } catch (error) {
        safeTxGas = 0
      }
    }

    const txResponse = await this.#contract.execTransaction(
      safeTransaction.data.to,
      safeTransaction.data.value,
      safeTransaction.data.data,
      safeTransaction.data.operation,
      safeTxGas,
      safeTransaction.data.baseGas,
      safeTransaction.data.gasPrice,
      safeTransaction.data.gasToken,
      safeTransaction.data.refundReceiver,
      safeTransaction.encodedSignatures(),
      { ...options }
    )
    return txResponse
  }
}

export default EthersSafe<|MERGE_RESOLUTION|>--- conflicted
+++ resolved
@@ -171,14 +171,10 @@
       throw new Error('No signer provided')
     }
     const owners = await this.getOwners()
-<<<<<<< HEAD
-    if (!owners.find((owner: string) => this.#signer && sameString(owner, this.#signer.address))) {
-=======
     const addressIsOwner = owners.find(
-      (owner: string) => this.#signer && areAddressesEqual(owner, this.#signer.address)
+      (owner: string) => this.#signer && sameString(owner, this.#signer.address)
     )
     if (!addressIsOwner) {
->>>>>>> 6dd3cb96
       throw new Error('Transactions can only be signed by Safe owners')
     }
     const messageArray = this.#ethers.utils.arrayify(hash)
@@ -212,14 +208,10 @@
       throw new Error('No signer provided')
     }
     const owners = await this.getOwners()
-<<<<<<< HEAD
-    if (!owners.find((owner: string) => this.#signer && sameString(owner, this.#signer.address))) {
-=======
     const addressIsOwner = owners.find(
-      (owner: string) => this.#signer && areAddressesEqual(owner, this.#signer.address)
+      (owner: string) => this.#signer && sameString(owner, this.#signer.address)
     )
     if (!addressIsOwner) {
->>>>>>> 6dd3cb96
       throw new Error('Transaction hashes can only be approved by Safe owners')
     }
     if (!skipOnChainApproval) {
