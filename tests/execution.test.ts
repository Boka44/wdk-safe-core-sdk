import chai from 'chai'
import chaiAsPromised from 'chai-as-promised'
import { deployments, ethers, waffle } from 'hardhat'
import EthersSafe, { SafeTransaction } from '../src'
import { getSafeWithOwners } from './utils/setup'
chai.use(chaiAsPromised)

describe('Transactions execution', () => {
  const [user1, user2, user3] = waffle.provider.getWallets()

  const setupTests = deployments.createFixture(async ({ deployments }) => {
    await deployments.fixture()
    return {
      safe: await getSafeWithOwners([user1.address, user2.address])
    }
  })

  describe('execTransaction', async () => {
    it('should fail if a provider is provided', async () => {
      const { safe } = await setupTests()
      const safeSdk1 = new EthersSafe(ethers, safe.address, user1.provider)
      const tx = new SafeTransaction({
        to: safe.address,
        value: '0',
        data: '0x',
        nonce: (await safe.nonce()).toString()
      })
<<<<<<< HEAD
      await chai.expect(safeSdk.executeTransaction(tx)).rejectedWith('No signer provided')
=======
      await chai
        .expect(safeSdk1.executeTransaction(tx, { gasLimit: 10000000 }))
        .rejectedWith('No signer provided')
>>>>>>> 6dd3cb96
    })

    it('should fail if no provider or signer is provided', async () => {
      const { safe } = await setupTests()
      const safeSdk1 = new EthersSafe(ethers, safe.address)
      const tx = new SafeTransaction({
        to: safe.address,
        value: '0',
        data: '0x',
        nonce: (await safe.nonce()).toString()
      })
      await chai.expect(safeSdk1.executeTransaction(tx)).rejectedWith('No signer provided')
    })

    it('should fail if there are not enough signatures (1 missing)', async () => {
      const safe = await getSafeWithOwners([user1.address, user2.address, user3.address])
      const safeSdk1 = new EthersSafe(ethers, safe.address, user1)
      const safeSdk2 = safeSdk1.connect(user2)
      const tx = new SafeTransaction({
        to: safe.address,
        value: '0',
        data: '0x',
        nonce: (await safe.nonce()).toString()
      })
      await safeSdk1.signTransaction(tx)
      const txHash = await safeSdk2.getTransactionHash(tx)
      await safeSdk2.approveTransactionHash(txHash)
      await chai
<<<<<<< HEAD
        .expect(safeSdk.executeTransaction(tx))
=======
        .expect(safeSdk2.executeTransaction(tx, { gasLimit: 10000000 }))
>>>>>>> 6dd3cb96
        .to.be.rejectedWith('There is 1 signature missing')
    })

    it('should fail if there are not enough signatures (>1 missing)', async () => {
      const safe = await getSafeWithOwners([user1.address, user2.address, user3.address])
      const safeSdk1 = new EthersSafe(ethers, safe.address, user1)
      const tx = new SafeTransaction({
        to: safe.address,
        value: '0',
        data: '0x',
        nonce: (await safe.nonce()).toString()
      })
      await chai
        .expect(safeSdk1.executeTransaction(tx))
        .to.be.rejectedWith('There are 2 signatures missing')
    })

    it('should execute a transaction with threshold 1', async () => {
      const safe = await getSafeWithOwners([user1.address])
      const safeSdk1 = new EthersSafe(ethers, safe.address, user1)
      const tx = new SafeTransaction({
        to: safe.address,
        value: '0',
        data: '0x',
        nonce: (await safe.nonce()).toString()
      })
<<<<<<< HEAD
      const txResponse = await safeSdk.executeTransaction(tx)
=======
      const txResponse = await safeSdk1.executeTransaction(tx, { gasLimit: 10000000 })
>>>>>>> 6dd3cb96
      chai.expect(txResponse.hash.length).to.be.eq(66)
    })

    it('should execute a transaction with threshold >1', async () => {
      const safe = await getSafeWithOwners([user1.address, user2.address, user3.address])
      const safeSdk1 = new EthersSafe(ethers, safe.address, user1)
      const safeSdk2 = safeSdk1.connect(user2)
      const safeSdk3 = safeSdk1.connect(user3)
      const tx = new SafeTransaction({
        to: safe.address,
        value: '0',
        data: '0x',
        nonce: (await safe.nonce()).toString()
      })
<<<<<<< HEAD
      await safeSdk.signTransaction(tx)
      safeSdk.connect(safe.address, user2)
      const txHash = await safeSdk.getTransactionHash(tx)
      await safeSdk.approveTransactionHash(txHash)
      safeSdk.connect(safe.address, user3)
      const txResponse = await safeSdk.executeTransaction(tx)
=======
      await safeSdk1.signTransaction(tx)
      const txHash = await safeSdk2.getTransactionHash(tx)
      await safeSdk2.approveTransactionHash(txHash)
      const txResponse = await safeSdk3.executeTransaction(tx, { gasLimit: 10000000 })
>>>>>>> 6dd3cb96
      chai.expect(txResponse.hash.length).to.be.eq(66)
    })

    it('should execute a transaction when is not submitted by an owner', async () => {
      const { safe } = await setupTests()
      const safeSdk1 = new EthersSafe(ethers, safe.address, user1)
      const safeSdk2 = safeSdk1.connect(user2)
      const safeSdk3 = safeSdk1.connect(user3)
      const tx = new SafeTransaction({
        to: safe.address,
        value: '0',
        data: '0x',
        nonce: (await safe.nonce()).toString()
      })
<<<<<<< HEAD
      await safeSdk.signTransaction(tx)
      safeSdk.connect(safe.address, user2)
      const txHash = await safeSdk.getTransactionHash(tx)
      await safeSdk.approveTransactionHash(txHash)
      safeSdk.connect(safe.address, user3)
      const txResponse = await safeSdk.executeTransaction(tx)
=======
      await safeSdk1.signTransaction(tx)
      const txHash = await safeSdk2.getTransactionHash(tx)
      await safeSdk2.approveTransactionHash(txHash)
      const txResponse = await safeSdk3.executeTransaction(tx, { gasLimit: 10000000 })
>>>>>>> 6dd3cb96
      chai.expect(txResponse.hash.length).to.be.eq(66)
    })
  })
})<|MERGE_RESOLUTION|>--- conflicted
+++ resolved
@@ -25,13 +25,7 @@
         data: '0x',
         nonce: (await safe.nonce()).toString()
       })
-<<<<<<< HEAD
-      await chai.expect(safeSdk.executeTransaction(tx)).rejectedWith('No signer provided')
-=======
-      await chai
-        .expect(safeSdk1.executeTransaction(tx, { gasLimit: 10000000 }))
-        .rejectedWith('No signer provided')
->>>>>>> 6dd3cb96
+      await chai.expect(safeSdk1.executeTransaction(tx)).rejectedWith('No signer provided')
     })
 
     it('should fail if no provider or signer is provided', async () => {
@@ -60,11 +54,7 @@
       const txHash = await safeSdk2.getTransactionHash(tx)
       await safeSdk2.approveTransactionHash(txHash)
       await chai
-<<<<<<< HEAD
-        .expect(safeSdk.executeTransaction(tx))
-=======
-        .expect(safeSdk2.executeTransaction(tx, { gasLimit: 10000000 }))
->>>>>>> 6dd3cb96
+        .expect(safeSdk2.executeTransaction(tx))
         .to.be.rejectedWith('There is 1 signature missing')
     })
 
@@ -91,11 +81,7 @@
         data: '0x',
         nonce: (await safe.nonce()).toString()
       })
-<<<<<<< HEAD
-      const txResponse = await safeSdk.executeTransaction(tx)
-=======
-      const txResponse = await safeSdk1.executeTransaction(tx, { gasLimit: 10000000 })
->>>>>>> 6dd3cb96
+      const txResponse = await safeSdk1.executeTransaction(tx)
       chai.expect(txResponse.hash.length).to.be.eq(66)
     })
 
@@ -110,19 +96,10 @@
         data: '0x',
         nonce: (await safe.nonce()).toString()
       })
-<<<<<<< HEAD
-      await safeSdk.signTransaction(tx)
-      safeSdk.connect(safe.address, user2)
-      const txHash = await safeSdk.getTransactionHash(tx)
-      await safeSdk.approveTransactionHash(txHash)
-      safeSdk.connect(safe.address, user3)
-      const txResponse = await safeSdk.executeTransaction(tx)
-=======
       await safeSdk1.signTransaction(tx)
       const txHash = await safeSdk2.getTransactionHash(tx)
       await safeSdk2.approveTransactionHash(txHash)
-      const txResponse = await safeSdk3.executeTransaction(tx, { gasLimit: 10000000 })
->>>>>>> 6dd3cb96
+      const txResponse = await safeSdk3.executeTransaction(tx)
       chai.expect(txResponse.hash.length).to.be.eq(66)
     })
 
@@ -137,19 +114,10 @@
         data: '0x',
         nonce: (await safe.nonce()).toString()
       })
-<<<<<<< HEAD
-      await safeSdk.signTransaction(tx)
-      safeSdk.connect(safe.address, user2)
-      const txHash = await safeSdk.getTransactionHash(tx)
-      await safeSdk.approveTransactionHash(txHash)
-      safeSdk.connect(safe.address, user3)
-      const txResponse = await safeSdk.executeTransaction(tx)
-=======
       await safeSdk1.signTransaction(tx)
       const txHash = await safeSdk2.getTransactionHash(tx)
       await safeSdk2.approveTransactionHash(txHash)
-      const txResponse = await safeSdk3.executeTransaction(tx, { gasLimit: 10000000 })
->>>>>>> 6dd3cb96
+      const txResponse = await safeSdk3.executeTransaction(tx)
       chai.expect(txResponse.hash.length).to.be.eq(66)
     })
   })
